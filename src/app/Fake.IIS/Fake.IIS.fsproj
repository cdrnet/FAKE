﻿<?xml version="1.0" encoding="utf-8"?>
<Project ToolsVersion="4.0" DefaultTargets="Build" xmlns="http://schemas.microsoft.com/developer/msbuild/2003">
  <Import Project="$(MSBuildExtensionsPath)\$(MSBuildToolsVersion)\Microsoft.Common.props" Condition="Exists('$(MSBuildExtensionsPath)\$(MSBuildToolsVersion)\Microsoft.Common.props')" />
  <PropertyGroup>
    <Configuration Condition=" '$(Configuration)' == '' ">Debug</Configuration>
    <Platform Condition=" '$(Platform)' == '' ">AnyCPU</Platform>
    <SchemaVersion>2.0</SchemaVersion>
    <ProjectGuid>6c2097c0-c2ea-410f-b4bb-a58c63a08709</ProjectGuid>
    <OutputType>Library</OutputType>
    <RootNamespace>Fake.IIS</RootNamespace>
    <AssemblyName>Fake.IIS</AssemblyName>
    <TargetFrameworkVersion>v4.0</TargetFrameworkVersion>
    <FscToolPath>..\..\..\tools\FSharp\</FscToolPath>
    <Name>Fake.IIS</Name>
    <SolutionDir Condition="$(SolutionDir) == '' Or $(SolutionDir) == '*Undefined*'">..\..\..\</SolutionDir>
  </PropertyGroup>
  <PropertyGroup Condition=" '$(Configuration)|$(Platform)' == 'Debug|AnyCPU' ">
    <DebugSymbols>true</DebugSymbols>
    <DebugType>full</DebugType>
    <Optimize>false</Optimize>
<<<<<<< HEAD
    <Tailcalls>false</Tailcalls>
    <OutputPath>bin\Debug\</OutputPath>
=======
    <OutputPath>..\..\..\build\</OutputPath>
>>>>>>> 027a2497
    <DefineConstants>DEBUG;TRACE</DefineConstants>
    <WarningLevel>3</WarningLevel>
<<<<<<< HEAD
    <DocumentationFile>bin\Debug\Fake.IIS.XML</DocumentationFile>
=======
    <DocumentationFile>..\..\..\build\Fake.IIS.XML</DocumentationFile>
>>>>>>> 027a2497
  </PropertyGroup>
  <PropertyGroup Condition=" '$(Configuration)|$(Platform)' == 'Release|AnyCPU' ">
    <DebugType>pdbonly</DebugType>
    <Optimize>true</Optimize>
    <Tailcalls>true</Tailcalls>
    <OutputPath>bin\Release\</OutputPath>
    <DefineConstants>TRACE</DefineConstants>
    <WarningLevel>3</WarningLevel>
    <DocumentationFile>bin\Release\Fake.IIS.XML</DocumentationFile>
  </PropertyGroup>
  <ItemGroup>
    <Reference Include="Microsoft.Web.Administration">
      <HintPath>..\..\..\packages\Microsoft.Web.Administration.7.0.0.0\lib\net20\Microsoft.Web.Administration.dll</HintPath>
    </Reference>
    <Reference Include="mscorlib" />
    <Reference Include="FSharp.Core, Version=4.3.0.0, Culture=neutral, PublicKeyToken=b03f5f7f11d50a3a">
      <Private>False</Private>
      <HintPath>..\..\..\tools\FSharp\FSharp.Core.dll</HintPath>
    </Reference>
    <Reference Include="System" />
    <Reference Include="System.Core" />
    <Reference Include="System.Numerics" />
  </ItemGroup>
  <ItemGroup>
    <Compile Include="IISHelper.fs" />
    <None Include="packages.config" />
    <None Include="Script.fsx" />
  </ItemGroup>
  <ItemGroup>
    <ProjectReference Include="..\FakeLib\FakeLib.fsproj">
      <Name>FakeLib</Name>
      <Project>{13d56521-772a-41db-9772-1da1a4aa8e3a}</Project>
      <Private>True</Private>
    </ProjectReference>
  </ItemGroup>
<<<<<<< HEAD
  <PropertyGroup>
    <MinimumVisualStudioVersion Condition="'$(MinimumVisualStudioVersion)' == ''">11</MinimumVisualStudioVersion>
  </PropertyGroup>
  <Import Project="..\..\..\tools\FSharp\Microsoft.FSharp.Targets" />
=======
>>>>>>> 027a2497
  <!-- To modify your build process, add your task inside one of the targets below and uncomment it. 
       Other similar extension points exist, see Microsoft.Common.targets.
  <Target Name="BeforeBuild">
  </Target>
  <Target Name="AfterBuild">
  </Target>
  -->
</Project><|MERGE_RESOLUTION|>--- conflicted
+++ resolved
@@ -18,19 +18,13 @@
     <DebugSymbols>true</DebugSymbols>
     <DebugType>full</DebugType>
     <Optimize>false</Optimize>
-<<<<<<< HEAD
     <Tailcalls>false</Tailcalls>
     <OutputPath>bin\Debug\</OutputPath>
-=======
     <OutputPath>..\..\..\build\</OutputPath>
->>>>>>> 027a2497
     <DefineConstants>DEBUG;TRACE</DefineConstants>
     <WarningLevel>3</WarningLevel>
-<<<<<<< HEAD
     <DocumentationFile>bin\Debug\Fake.IIS.XML</DocumentationFile>
-=======
     <DocumentationFile>..\..\..\build\Fake.IIS.XML</DocumentationFile>
->>>>>>> 027a2497
   </PropertyGroup>
   <PropertyGroup Condition=" '$(Configuration)|$(Platform)' == 'Release|AnyCPU' ">
     <DebugType>pdbonly</DebugType>
@@ -66,13 +60,10 @@
       <Private>True</Private>
     </ProjectReference>
   </ItemGroup>
-<<<<<<< HEAD
   <PropertyGroup>
     <MinimumVisualStudioVersion Condition="'$(MinimumVisualStudioVersion)' == ''">11</MinimumVisualStudioVersion>
   </PropertyGroup>
   <Import Project="..\..\..\tools\FSharp\Microsoft.FSharp.Targets" />
-=======
->>>>>>> 027a2497
   <!-- To modify your build process, add your task inside one of the targets below and uncomment it. 
        Other similar extension points exist, see Microsoft.Common.targets.
   <Target Name="BeforeBuild">
