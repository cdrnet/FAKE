--- conflicted
+++ resolved
@@ -325,7 +325,6 @@
     let doc = new XmlDocument()
     doc.Load(fileName)
     let suite = doc.SelectSingleNode("/TestSuites/TestSuite[Name='" + testSuite + "']")
-<<<<<<< HEAD
     
     let tests = 
         suite.SelectNodes("TestLines/TestLine[Level='2']")
@@ -333,8 +332,16 @@
         |> Seq.map (fun node -> 
                let testName = node.SelectSingleNode("Name").InnerText
                let testCodeunit = node.SelectSingleNode("TestCodeunit").InnerText
-               let startTime = DateTime.Parse(node.SelectSingleNode("StartTime").InnerText)
-               let endTime = DateTime.Parse(node.SelectSingleNode("FinishTime").InnerText)
+               
+               let startTime = 
+                   match DateTime.TryParse(node.SelectSingleNode("StartTime").InnerText) with
+                   | true, dt -> dt
+                   | _ -> DateTime.Now
+               
+               let endTime = 
+                   match DateTime.TryParse(node.SelectSingleNode("FinishTime").InnerText) with
+                   | true, dt -> dt
+                   | _ -> DateTime.Now
                
                let status = 
                    match node.SelectSingleNode("Run").InnerText with
@@ -346,37 +353,10 @@
                                (node.SelectSingleNode("FirstError").InnerText, 
                                 "(CU: " + testCodeunit + ", " + node.SelectSingleNode("Function").InnerText + ")\n")
                        | _ -> Ok
+               
                { Name = testName
                  RunTime = endTime - startTime
                  Status = status })
         |> List.ofSeq
     Some { SuiteName = testSuite
-           Tests = tests }
-=======
-
-    let tests = suite.SelectNodes("TestLines/TestLine[Level='2']")
-                |> Seq.cast<XmlNode>
-                |> Seq.map (fun node -> 
-                    let testName = node.SelectSingleNode("Name").InnerText
-                    let testCodeunit = node.SelectSingleNode("TestCodeunit").InnerText
-                    let startTime = match DateTime.TryParse(node.SelectSingleNode("StartTime").InnerText) with
-                                    | true,dt -> dt
-                                    | _ -> DateTime.Now
-                    let endTime = match DateTime.TryParse(node.SelectSingleNode("FinishTime").InnerText) with
-                                    | true, dt -> dt
-                                    | _ -> DateTime.Now
-                    let status =
-                        match node.SelectSingleNode("Run").InnerText with
-                        | "No" -> Ignored("", "")
-                        | _ -> match node.SelectSingleNode("Result").InnerText with
-                                | "Failure" -> Failure(node.SelectSingleNode("FirstError").InnerText, "(CU: " + testCodeunit + ", " + node.SelectSingleNode("Function").InnerText + ")\n")
-                                | _ -> Ok
-
-                    { Name = testName
-                      RunTime = endTime - startTime
-                      Status = status }
-                )
-                |> List.ofSeq
-
-    Some { SuiteName = testSuite; Tests = tests }
->>>>>>> 6ab2b598
+           Tests = tests }