--- conflicted
+++ resolved
@@ -75,22 +75,10 @@
 
 let platformInfoAction (psi:ProcessStartInfo) =
     if isUnix && psi.FileName.EndsWith ".exe" then
-<<<<<<< HEAD
         psi.Arguments <- psi.FileName + " " + psi.Arguments
         psi.FileName <- "mono"  
 
 /// The path of the current target platform
-let mutable TargetPlatformPrefix =
-    match environVarOrNone "FrameworkDir32" with
-    | Some path -> path
-    | _ ->
-        if not (isNullOrEmpty SystemRoot) then SystemRoot @@ @"Microsoft.NET\Framework" else
-        if isUnix then "/usr/lib/mono" else 
-        @"C:\Windows\Microsoft.NET\Framework" 
-=======
-      psi.Arguments <- psi.FileName + " " + psi.Arguments
-      psi.FileName <- "mono"  
-
 let mutable TargetPlatformPrefix = 
     let (<|>) a b = match a with None -> b | _ -> a
     environVarOrNone "FrameworkDir32"
@@ -102,7 +90,6 @@
         else Some @"C:\Windows\Microsoft.NET\Framework"
     |> Option.get
     
->>>>>>> 73a24092
 
 /// Gets the local directory for the given target platform
 let getTargetPlatformDir platformVersion = 
@@ -122,8 +109,13 @@
     if (w.Length > 2 && w.[1] = ':' && w.[2] = '\\') then
         w
     else
-<<<<<<< HEAD
-        replace @"\" directorySeparator w
+        w.Replace(@"\",directorySeparator)
+
+/// The IO encoding from build parameter
+let encoding =
+  match getBuildParamOrDefault "encoding" "default" with
+  | "default" -> Text.Encoding.Default
+  | enc -> Text.Encoding.GetEncoding(enc)
 
 
 let getInstalledDotNetFrameworks() = 
@@ -172,13 +164,4 @@
         NETFrameworks = getInstalledDotNetFrameworks()
         UserDomainName = Environment.UserDomainName
      }  
-     
-=======
-        w.Replace(@"\",directorySeparator)
-
-/// The IO encoding from build parameter
-let encoding =
-  match getBuildParamOrDefault "encoding" "default" with
-  | "default" -> Text.Encoding.Default
-  | enc -> Text.Encoding.GetEncoding(enc)
->>>>>>> 73a24092
+     