/// This module contains a file pattern globbing implementation.
[<AutoOpen>]
module Fake.FileSystem
    
open System
open System.Collections.Generic
open System.IO
open Fake
open System.Text.RegularExpressions

type private SearchOption = 
| Directory of string
| Drive of string
| Recursive
| FilePattern of string
        
let private checkSubDirs absolute (dir:string) root =
    if dir.Contains "*" then
        Directory.EnumerateDirectories(root, dir, SearchOption.TopDirectoryOnly) |> Seq.toList
    else
        let path= root + directorySeparator + dir + directorySeparator
        let di = 
            if absolute then new DirectoryInfo(dir) else 
            new DirectoryInfo(path)
        if di.Exists then [di.FullName] else []
        
let rec private buildPaths acc (input : SearchOption list) =
    match input with
    | [] -> acc
    | Directory(name) :: t -> 
        let subDirs = 
            acc
            |> List.map (checkSubDirs false name) 
            |> List.concat
        buildPaths subDirs t
    | Drive(name) :: t ->
        let subDirs = 
            acc
            |> List.map (checkSubDirs true name)
            |> List.concat
        buildPaths subDirs t
    | Recursive :: [] ->
        let dirs = 
            Seq.collect (fun dir -> Directory.EnumerateFileSystemEntries(dir, "*", SearchOption.AllDirectories)) acc
            |> Seq.toList
        buildPaths (acc @ dirs) []
    | Recursive :: t ->
        
        let dirs = 
            Seq.collect (fun dir -> Directory.EnumerateDirectories(dir, "*", SearchOption.AllDirectories)) acc
            |> Seq.toList
        buildPaths (acc @ dirs) t
    | FilePattern(pattern) :: t ->
        Seq.collect (fun dir -> Directory.EnumerateFiles(dir, pattern)) acc
        |> Seq.toList
         
let private isDrive =
    let regex = Regex(@"^[A-Za-z]:$", RegexOptions.Compiled)
    fun dir -> regex.IsMatch dir

let inline private normalizePath (p:string) = p.Replace('\\',Path.DirectorySeparatorChar).Replace('/',Path.DirectorySeparatorChar)
let inline private normalizeOutputPath (p:string) = p.Replace('\\',Path.DirectorySeparatorChar).Replace('/',Path.DirectorySeparatorChar).TrimEnd(Path.DirectorySeparatorChar)

let private search (baseDir:string) (input : string) =
    let baseDir = normalizePath baseDir
    let input = normalizePath input    
    let input = input.Replace(baseDir,"")
    let filePattern = Path.GetFileName(input)
    input.Split([|'/';'\\'|], StringSplitOptions.RemoveEmptyEntries)
    |> Seq.map (function
                | "**" -> Recursive
                | a when a = filePattern -> FilePattern(a)
<<<<<<< HEAD
                | a when isDrive a -> Directory (a + Path.DirectorySeparatorChar.ToString())
=======
                | a when isDrive a -> Drive (a + directorySeparator)
>>>>>>> 99f205bf
                | a -> Directory(a))
    |> Seq.toList
    |> buildPaths [baseDir]
    |> List.map normalizeOutputPath

/// Internal representation of a file set.
type FileIncludes =
  { BaseDirectory: string
    Includes: string list
    Excludes: string list }

  /// Adds the given pattern to the file includes
  member this.And pattern = { this with Includes = this.Includes @ [pattern]}

  /// Ignores files with the given pattern
  member this.ButNot pattern = { this with Excludes = pattern::this.Excludes}

  /// Sets a directory as BaseDirectory.
  member this.SetBaseDirectory(dir:string) = {this with BaseDirectory = dir.TrimEnd(directorySeparator.[0])}

  interface IEnumerable<string> with 
    member this.GetEnumerator() =
        let hashSet = HashSet()
        let excludes = 
            seq { for pattern in this.Excludes do
                    yield! search this.BaseDirectory pattern }
            |> Set.ofSeq

        let files = 
            seq { for pattern in this.Includes do
                    yield! search this.BaseDirectory pattern }
            |> Seq.filter (fun x -> not(Set.contains x excludes))
            |> Seq.filter (fun x -> hashSet.Add x)
        
        files.GetEnumerator()
                 
    member this.GetEnumerator() = (this :> IEnumerable<string>).GetEnumerator() :> System.Collections.IEnumerator

let private defaultBaseDir = Path.GetFullPath "."

/// Logs the given files with the message.
let Log message files = files |> Seq.iter (log << sprintf "%s%s" message)

/// Include files
let Include x = { BaseDirectory = defaultBaseDir; Includes = [x]; Excludes = []}

/// Sets a directory as baseDirectory for fileIncludes. 
let SetBaseDir (dir:string) (fileIncludes:FileIncludes) = fileIncludes.SetBaseDirectory dir

/// Add Include operator
let inline (++) (x:FileIncludes) pattern = x.And pattern

/// Exclude operator
let inline (--) (x:FileIncludes) pattern = x.ButNot pattern

/// Includes a single pattern and scans the files - !! x = AllFilesMatching x
let inline (!!) x = Include x

/// Include prefix operator
[<Obsolete("!+ is obsolete - use !! instead")>]
let inline (!+) x = Include x

/// Looks for a tool in all subfolders - returns the tool file name.
let findToolInSubPath toolname defaultPath =
    let tools = !! ("./**/" @@ toolname) 
    if Seq.isEmpty tools then defaultPath @@ toolname else Seq.head tools

/// Looks for a tool in all subfolders - returns the folder where the tool was found.
let findToolFolderInSubPath toolname defaultPath =
    let tools = !! ("./**/" @@ toolname) 
    if Seq.isEmpty tools then defaultPath else 
    let fi = fileInfo (Seq.head tools)
    fi.Directory.FullName

/// Includes a single pattern and scans the files - !! x = AllFilesMatching x
[<Obsolete>]
let AllFilesMatching x = Include x

/// Lazy scan for include files.
/// Will be processed at the time when needed.
[<Obsolete("FileIncludes implement IEnumerable<string> so explicit scanning is not needed")>]
let Scan files = files

/// Scans immediately for include files - all matching files will be memoized.
[<Obsolete("FileIncludes implement IEnumerable<string> so explicit scanning is not needed. Just use Seq.toList")>]
let ScanImmediately includes = includes |> Seq.toList<|MERGE_RESOLUTION|>--- conflicted
+++ resolved
@@ -18,7 +18,7 @@
     if dir.Contains "*" then
         Directory.EnumerateDirectories(root, dir, SearchOption.TopDirectoryOnly) |> Seq.toList
     else
-        let path= root + directorySeparator + dir + directorySeparator
+        let path = Path.Combine(root, dir)
         let di = 
             if absolute then new DirectoryInfo(dir) else 
             new DirectoryInfo(path)
@@ -45,7 +45,6 @@
             |> Seq.toList
         buildPaths (acc @ dirs) []
     | Recursive :: t ->
-        
         let dirs = 
             Seq.collect (fun dir -> Directory.EnumerateDirectories(dir, "*", SearchOption.AllDirectories)) acc
             |> Seq.toList
@@ -70,11 +69,7 @@
     |> Seq.map (function
                 | "**" -> Recursive
                 | a when a = filePattern -> FilePattern(a)
-<<<<<<< HEAD
-                | a when isDrive a -> Directory (a + Path.DirectorySeparatorChar.ToString())
-=======
-                | a when isDrive a -> Drive (a + directorySeparator)
->>>>>>> 99f205bf
+                | a when isDrive a -> Directory (a + "\\")
                 | a -> Directory(a))
     |> Seq.toList
     |> buildPaths [baseDir]
